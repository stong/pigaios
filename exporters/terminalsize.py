#!/usr/bin/env python

from __future__ import print_function

import os
import shlex
import struct
import platform
import subprocess
 
#------------------------------------------------------------------------------- 
def get_terminal_size():
  """ getTerminalSize()
   - get width and height of console
   - works on linux,os x,windows,cygwin(windows)
   originally retrieved from:
   http://stackoverflow.com/questions/566746/how-to-get-console-window-width-in-python
  """
  current_os = platform.system()
  tuple_xy = None
  if current_os == 'Windows':
    tuple_xy = _get_terminal_size_windows()
    if tuple_xy is None:
<<<<<<< HEAD
      tuple_xy = _get_terminal_size_tput()
      # needed for window's python in cygwin's xterm!
  if current_os in ['Linux', 'Darwin'] or current_os.startswith('CYGWIN'):
    tuple_xy = _get_terminal_size_linux()
  if tuple_xy is None:
    print("default")
    tuple_xy = (80, 25)    # default value
  return tuple_xy
=======
        print("default")
        tuple_xy = (80, 25)      # default value
    return tuple_xy
 
>>>>>>> 0902403e
 
#------------------------------------------------------------------------------- 
def _get_terminal_size_windows():
  try:
    from ctypes import windll, create_string_buffer
    # stdin handle is -10
    # stdout handle is -11
    # stderr handle is -12
    h = windll.kernel32.GetStdHandle(-12)
    csbi = create_string_buffer(22)
    res = windll.kernel32.GetConsoleScreenBufferInfo(h, csbi)
    if res:
      (bufx, bufy, curx, cury, wattr,
       left, top, right, bottom,
       maxx, maxy) = struct.unpack("hhhhHhhhhhh", csbi.raw)
      sizex = right - left + 1
      sizey = bottom - top + 1
      return sizex, sizey
  except:
    pass
 
#-------------------------------------------------------------------------------
def _get_terminal_size_tput():
  # get terminal width
  # src: http://stackoverflow.com/questions/263890/how-do-i-find-the-width-height-of-a-terminal-window
  try:
    cols = int(subprocess.check_call(shlex.split('tput cols')))
    rows = int(subprocess.check_call(shlex.split('tput lines')))
    return (cols, rows)
  except:
    pass
 
#-------------------------------------------------------------------------------
def _get_terminal_size_linux():
  def ioctl_GWINSZ(fd):
    try:
      import fcntl
      import termios
      cr = struct.unpack('hh',
                 fcntl.ioctl(fd, termios.TIOCGWINSZ, '1234'))
      return cr
    except:
      pass
  cr = ioctl_GWINSZ(0) or ioctl_GWINSZ(1) or ioctl_GWINSZ(2)
  if not cr:
    try:
      fd = os.open(os.ctermid(), os.O_RDONLY)
      cr = ioctl_GWINSZ(fd)
      os.close(fd)
    except:
      pass
  if not cr:
    try:
      cr = (os.environ['LINES'], os.environ['COLUMNS'])
    except:
      return None
  return int(cr[1]), int(cr[0])
 
if __name__ == "__main__":
<<<<<<< HEAD
  sizex, sizey = get_terminal_size()
  print('width =', sizex, 'height =', sizey)
=======
    sizex, sizey = get_terminal_size()
    print('width =', sizex, 'height =', sizey)
>>>>>>> 0902403e
<|MERGE_RESOLUTION|>--- conflicted
+++ resolved
@@ -21,7 +21,6 @@
   if current_os == 'Windows':
     tuple_xy = _get_terminal_size_windows()
     if tuple_xy is None:
-<<<<<<< HEAD
       tuple_xy = _get_terminal_size_tput()
       # needed for window's python in cygwin's xterm!
   if current_os in ['Linux', 'Darwin'] or current_os.startswith('CYGWIN'):
@@ -30,13 +29,7 @@
     print("default")
     tuple_xy = (80, 25)    # default value
   return tuple_xy
-=======
-        print("default")
-        tuple_xy = (80, 25)      # default value
-    return tuple_xy
- 
->>>>>>> 0902403e
- 
+
 #------------------------------------------------------------------------------- 
 def _get_terminal_size_windows():
   try:
@@ -95,10 +88,5 @@
   return int(cr[1]), int(cr[0])
  
 if __name__ == "__main__":
-<<<<<<< HEAD
   sizex, sizey = get_terminal_size()
-  print('width =', sizex, 'height =', sizey)
-=======
-    sizex, sizey = get_terminal_size()
-    print('width =', sizex, 'height =', sizey)
->>>>>>> 0902403e
+  print('width =', sizex, 'height =', sizey)