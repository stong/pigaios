--- conflicted
+++ resolved
@@ -63,31 +63,6 @@
     dump_ast(children, level+1)
 
 #-------------------------------------------------------------------------------
-<<<<<<< HEAD
-def cursor2expr(element, level = 0):
-  ret = []
-  if element.kind == CursorKind.TYPEDEF_DECL and element.kind.is_declaration():
-    ret.append(element.underlying_typedef_type.spelling)
-  else:
-    ret.append(element.type.spelling)
-
-  if element.kind == CursorKind.STRUCT_DECL:
-    ret.append("{")
-
-  for children in element.get_children():
-    ret.extend(cursor2expr(children))
-    if children.kind == CursorKind.FIELD_DECL:
-      ret.extend(";")
-
-  if element.kind == CursorKind.STRUCT_DECL:
-    ret.append("}")
-
-  ret.append(element.spelling)
-  return ret
-
-#-------------------------------------------------------------------------------
-=======
->>>>>>> f1998071
 def json_dump(x):
   return json.dumps(x, ensure_ascii=False)
 
